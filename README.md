--- conflicted
+++ resolved
@@ -93,15 +93,9 @@
 - Ensure the mirror hasn’t been dragged to a display with a different scale mid-session. If it has, reselect the region or relaunch the app.
 - Verify the Teams share is the RegionMirror window (not the entire screen scaled by the meeting app).
 
-<<<<<<< HEAD
 ## Tested
 - Hardware: Apple Silicon M2 Max
 - macOS: Sequoia 15.6.1 on LG Ultrawide 49WL95-C monitor (49" 32:9 monitor)
-=======
-Tested
-- Hardware: Apple Silicon M2 Max
-- macOS: Sequoia 15.6.1
->>>>>>> ddc79568
 - Apps: Microsoft Teams (window sharing), also verified with other conferencing apps that support window-level sharing.
 
 ## Project structure
